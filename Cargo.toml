--- conflicted
+++ resolved
@@ -19,16 +19,6 @@
 name = "btrfsutil"
 path = "src/lib.rs"
 
-<<<<<<< HEAD
-
-[build-dependencies]
-bindgen = "0.55"
-serde = { version = "1.0", features = ["derive"] }
-toml = "0.5"
-
-
-=======
->>>>>>> 5296b4aa
 [dependencies]
 btrfsutil-sys = "1.2.1"
 
